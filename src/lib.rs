<<<<<<< HEAD
use crossterm::event::{self, poll, read, Event, KeyCode, KeyModifiers};
=======
use crossterm::event::{poll, read, Event, KeyCode, KeyModifiers};
>>>>>>> ff265e14
use crossterm::terminal::{self, is_raw_mode_enabled};
use log::debug;
use mockall::automock;
use scopeguard::defer;
use std::env;
use std::fmt::Debug;
use std::io::IsTerminal;
use std::io::{self, Read, Write};
use std::time::{Duration, Instant};
use thiserror::Error;
#[cfg(target_os = "windows")]
use {
    std::sync::OnceLock,
    winapi::um::consoleapi::SetConsoleMode,
    winapi::um::handleapi::INVALID_HANDLE_VALUE,
    winapi::um::processenv::GetStdHandle,
    winapi::um::winbase::STD_OUTPUT_HANDLE,
    winapi::um::wincon::{self, ENABLE_VIRTUAL_TERMINAL_PROCESSING},
};

/// Terminal
#[derive(Copy, Clone, Debug, PartialEq, Eq)]
pub enum Terminal {
    Screen,
    Tmux,
    XtermCompatible,
    Windows,
    Emacs,
}

/// 16bit RGB color
#[derive(Copy, Clone, Debug, PartialEq, Eq)]
pub struct Rgb {
    pub r: u16,
    pub g: u16,
    pub b: u16,
}

/// Background theme
#[derive(Copy, Clone, Debug, PartialEq, Eq)]
pub enum Theme {
    Light,
    Dark,
}

/// Error
#[derive(Error, Debug)]
pub enum Error {
    #[error("io error")]
    Io {
        #[from]
        source: io::Error,
    },
    #[error("parse error")]
    Parse(String),
    #[error("unsupported")]
    Unsupported,
}

<<<<<<< HEAD
=======
/// A trait to allow mocking of the event reader for testing purposes.
#[automock]
pub trait EventReader {
    /// Read a terminal event.
    ///
    /// # Errors
    ///
    /// This function will bubble up any i/o or `crossterm` errors encountered.
    fn read_event(&self) -> Result<Event, Error>;
    /// Poll for a terminal event.
    ///
    /// # Errors
    ///
    /// This function will bubble up any i/o or `crossterm` errors encountered.
    fn poll(&self, timeout: Duration) -> Result<bool, Error>;
}

/// A struct to implement real-world use of the event reader, as opposed to use in testing.
#[derive(Debug)]
pub struct CrosstermEventReader;

impl EventReader for CrosstermEventReader {
    fn read_event(&self) -> Result<Event, Error> {
        crossterm::event::read().map_err(Into::<Error>::into)
    }

    fn poll(&self, timeout: Duration) -> Result<bool, Error> {
        crossterm::event::poll(timeout).map_err(Into::<Error>::into)
    }
}

>>>>>>> ff265e14
/// get detected terminal
#[cfg(not(target_os = "windows"))]
pub fn terminal() -> Terminal {
    if env::var("INSIDE_EMACS").is_ok() {
        return Terminal::Emacs;
    }

    if env::var("TMUX").is_ok() || env::var("TERM").is_ok_and(|x| x.starts_with("tmux-")) {
        Terminal::Tmux
    } else {
        let is_screen = if let Ok(term) = env::var("TERM") {
            term.starts_with("screen")
        } else {
            false
        };
        if is_screen {
            Terminal::Screen
        } else {
            Terminal::XtermCompatible
        }
    }
}

/// get detected terminal
#[cfg(target_os = "windows")]
pub fn terminal() -> Terminal {
    // Although xterm OSC is MS's roadmap, as of 2024-10-16, only Windows Terminal 1.22 (preview)
    // supports *querying* rgb values. In the mean time, there is effectively no way to query
    // Windows color schemes.
    if let Ok(term_program) = env::var("TERM_PROGRAM") {
        if term_program == "vscode" {
            return Terminal::XtermCompatible;
        }
    }

    if env::var("INSIDE_EMACS").is_ok() {
        return Terminal::Emacs;
    }

    // Windows Terminal is Xterm-compatible
    // https://github.com/microsoft/terminal/issues/3718.
    // But this excludes OSC 10/11 colour queries until Windows Terminal 1.22
    // https://devblogs.microsoft.com/commandline/windows-terminal-preview-1-22-release/:
    // "Applications can now query ... the default foreground (OSC 10 ?) [and] background (OSC 11 ?)"
    // Don't use WT_SESSION for this purpose:
    // https://github.com/Textualize/rich/issues/140
    // if env::var("WT_SESSION").is_ok() {
    if enable_virtual_terminal_processing() {
        debug!(
                "This Windows terminal supports virtual terminal processing (but not OSC 10/11 colour queries if prior to Windows Terminal 1.22 Preview of August 2024)\r"
            );
        Terminal::XtermCompatible
    } else {
        debug!("Terminal::Windows\r");
        Terminal::Windows
    }
}

/// get background color by `RGB`
#[cfg(not(target_os = "windows"))]
pub fn rgb(timeout: Duration) -> Result<Rgb, Error> {
    let term = terminal();
    let rgb = match term {
        Terminal::Emacs => Err(Error::Unsupported),
        _ => from_xterm(term, timeout),
    };
    let fallback = from_env_colorfgbg();
    if rgb.is_ok() {
        rgb
    } else if fallback.is_ok() {
        fallback
    } else {
        rgb
    }
}

/// get background color by `RGB`
#[cfg(target_os = "windows")]
pub fn rgb(timeout: Duration) -> Result<Rgb, Error> {
    let term = terminal();
    let rgb = match term {
        Terminal::Emacs => Err(Error::Unsupported),
        Terminal::XtermCompatible => from_xterm(term, timeout),
        _ => from_winapi(),
    };
    let fallback = from_env_colorfgbg();
    debug!("rgb={rgb:?}, fallback={fallback:?}\r");
    if rgb.is_ok() {
        rgb
    } else if fallback.is_ok() {
        fallback
    } else {
        rgb
    }
}

/// get terminal latency
#[cfg(not(target_os = "windows"))]
pub fn latency(timeout: Duration) -> Result<Duration, Error> {
    let term = terminal();
    match term {
        Terminal::Emacs => Ok(Duration::from_millis(0)),
        _ => xterm_latency(timeout),
    }
}

/// get terminal latency
#[cfg(target_os = "windows")]
pub fn latency(timeout: Duration) -> Result<Duration, Error> {
    let term = terminal();
    match term {
        Terminal::Emacs => Ok(Duration::from_millis(0)),
        Terminal::XtermCompatible => xterm_latency(timeout),
        _ => Ok(Duration::from_millis(0)),
    }
}

/// get background color by `Theme`
pub fn theme(timeout: Duration) -> Result<Theme, Error> {
    let rgb = rgb(timeout)?;

    // ITU-R BT.601
    let y = rgb.r as f64 * 0.299 + rgb.g as f64 * 0.587 + rgb.b as f64 * 0.114;

    if y > 32768.0 {
        Ok(Theme::Light)
    } else {
        Ok(Theme::Dark)
    }
}

// Function to enable virtual terminal processing for Windows
#[cfg(target_os = "windows")]
fn enable_virtual_terminal_processing() -> bool {
    static ENABLE_VT_PROCESSING: OnceLock<bool> = OnceLock::new();
    *ENABLE_VT_PROCESSING.get_or_init(|| unsafe {
        let handle = GetStdHandle(STD_OUTPUT_HANDLE);
        if handle != INVALID_HANDLE_VALUE {
            let mut mode: u32 = 0;
            if winapi::um::consoleapi::GetConsoleMode(handle, &mut mode) != 0 {
                // Try to set virtual terminal processing mode
                if SetConsoleMode(handle, mode | ENABLE_VIRTUAL_TERMINAL_PROCESSING) != 0 {
                    // Success in enabling VT
                    debug!("Successfully enabled Virtual Terminal Processing.\r");
                    return true;
                } else {
                    // Failed to enable VT, optionally log error
                    debug!("Failed to enable Virtual Terminal Processing.\r");
                }
            }
        }
        // Return false if enabling VT failed
        false
    })
}

fn from_xterm(term: Terminal, timeout: Duration) -> Result<Rgb, Error> {
    if !std::io::stdin().is_terminal()
        || !std::io::stdout().is_terminal()
        || !std::io::stderr().is_terminal()
    {
        // Not a terminal, so don't try to read the current background color.
        return Err(Error::Unsupported);
    }

    let raw_before = is_raw_mode_enabled()?;

    defer! {
        let is_raw = match is_raw_mode_enabled() {
            Ok(val) => val,
            Err(e) => {
                debug!("Failed to check raw mode status: {:?}\r", e);
                return;
            }
        };

        if is_raw == raw_before {
            debug!("Raw mode status unchanged from raw={raw_before}.\r");
        } else if let Err(e) = restore_raw_status(raw_before) {
            debug!("Failed to restore raw mode: {e:?} to raw={raw_before}\r");
        } else {
            debug!("Raw mode restored to previous state (raw={raw_before}).\r");
        }

        if let Err(e) = clear_stdin() {
            debug!("Failed to clear stdin: {e:?}\r");
        } else {
            debug!("Cleared any excess from stdin.\r");
        }
    }

    if !raw_before {
        terminal::enable_raw_mode()?;
    }

    #[cfg(target_os = "windows")]
    {
        if !enable_virtual_terminal_processing() {
            debug!(
                "Virtual Terminal Processing could not be enabled. Falling back to default behavior.\r"
            );
            return from_winapi();
        }
    }

    let event_reader = CrosstermEventReader;
    let mut stderr = io::stderr();

    query_xterm(term, timeout, &event_reader, &mut stderr)
}

fn query_xterm<R, W>(
    term: Terminal,
    timeout: Duration,
    event_reader: &R,
    buffer: &mut W,
) -> Result<Rgb, Error>
where
    R: EventReader + Debug,
    W: Write + Debug,
{
    // Query by XTerm control sequence
    let query = match term {
        Terminal::Tmux => "\x1bPtmux;\x1b\x1b]11;?\x07\x1b\\",
        Terminal::Screen => "\x1bP\x1b]11;?\x07\x1b\\",
        _ => "\x1b]11;?\x1b\\",
    };

    // Send query
    write!(buffer, "{query}")?;
    buffer.flush()?;

    let mut response = String::new();
    let start_time = Instant::now();

    // Main loop for capturing terminal response
    loop {
        if start_time.elapsed() > timeout {
            debug!("After timeout, found response={response}\r");
            if response.contains("rgb:") {
                let rgb_slice = decode_unterminated(&response)?;
                debug!("Found a valid response {rgb_slice} in pre-timeout check despite unrecognized terminator in response code {response:#?}\r");
                return parse_response(rgb_slice, start_time);
            }
            debug!("Failed to capture response\r");
<<<<<<< HEAD
            return Err(io::Error::new(io::ErrorKind::TimedOut, "timeout").into());
=======
            return Err(io::Error::new(io::ErrorKind::TimedOut, "timeout 1").into());
>>>>>>> ff265e14
        }

        // Replaced expensive async_std with blocking loop. Terminal normally responds
        // fast or not at all, and in the latter case we still have the timeout on the
        // main loop.
        if event_reader.poll(Duration::from_millis(100))? {
            // Read the next event.
            // Replaced stdin read that was consuming legit user input in Windows
            // with non-blocking crossterm read event.
<<<<<<< HEAD
            if let Event::Key(key_event) = event::read()? {
=======
            if let Event::Key(key_event) = event_reader.read_event()? {
                // debug!("key_event={key_event:#?}\r");
>>>>>>> ff265e14
                match (key_event.code, key_event.modifiers) {
                    (KeyCode::Char('\\'), KeyModifiers::ALT | KeyModifiers::NONE)   // ST
                    | (KeyCode::Char('g'), KeyModifiers::CONTROL)   // BEL
                    // Insurance in case BEL is not recognosed as ^g
                    | (KeyCode::Char('\u{0007}'), KeyModifiers::NONE)   //BEL
                    => {
                        debug!("End of response detected ({key_event:?}).\r");
                        // response.push('\\');
                        // debug!("response={response}\r");
                        return parse_response(&response, start_time);
                    }
                    // Append other characters to buffer
                    (KeyCode::Char(c), KeyModifiers::NONE) => {
                        debug!("pushing {c}\r");
                        response.push(c);
                    }
                    _ => {
                        // Ignore other keys
                        debug!("ignoring {key_event:?}\r");
                    }
                }
            }
        }
    }
}

fn decode_unterminated(response: &str) -> Result<&str, Error> {
    let resp_start = response.find("rgb:").ok_or(Error::Parse(
        "Required string `rgb:` not found in response".to_string(),
    ))?;
    let mid = resp_start + 4;
    // Point after "rgb:"
    let raw_rgb_slice = response.split_at(mid).1;
    // slash-delimited r/g/b string with any trailing characters
    debug!("raw_rgb_slice={raw_rgb_slice}\r");

    // Identify where to trim trailing characters, by assuming the slash-delimited colour specifiers
    // are all supposed to be the same length. I.e. trim after 3 specifiers and 2 delimiters.
    let fragments = raw_rgb_slice.splitn(3, '/').collect::<Vec<_>>();

    if fragments.len() < 3 {
        // debug!("Incomplete response `{response}`: does not contain two forward slashes\r");
        return Err(Error::Parse(format!(
            "Incomplete response `{response}`: does not contain two forward slashes"
        )));
    }
    let frag_len = fragments[0].len();
    if fragments[1].len() != frag_len || fragments[2].len() < frag_len {
        // debug!("Can't safely reconstitute unterminated response `{response}`from fragments of unequal length\r");
        return Err(Error::Parse(format!("Can't safely reconstitute unterminated response `{response}`from fragments of unequal length")));
    }

    // "Trim" extraneous trailing characters by excluding them from slice
    let rgb_str_len = frag_len * 3 + 2;
    let rgb_slice = &response[resp_start..mid + rgb_str_len];
    Ok(rgb_slice)
}

fn parse_response(response: &str, start_time: Instant) -> Result<Rgb, Error> {
    // debug!("response={response}\r");
    let (r, g, b) = extract_rgb(response)?;
    let elapsed = start_time.elapsed();
    debug!("Elapsed time: {:.2?}\r", elapsed);
    // debug!("Rgb {{ r, g, b }} = {:?}\r", Rgb { r, g, b });
    Ok(Rgb { r, g, b })
}

fn extract_rgb(response: &str) -> Result<(u16, u16, u16), Error> {
    let rgb_str = response
        .split_at(
            response.find("rgb:").ok_or(Error::Parse(
                "Could not find 'rgb:' in terminal response string".to_string(),
            ))? + 4,
        )
        .1;
    let (r, g, b) = decode_x11_color(rgb_str)?;
    // debug!("(r, g, b)=({r}, {g}, {b})\r");
    Ok((r, g, b))
}

fn restore_raw_status(raw_before: bool) -> Result<(), Error> {
    let raw_now = is_raw_mode_enabled()?;
    if raw_now == raw_before {
        return Ok(());
    }
    if raw_before {
        terminal::enable_raw_mode()?;
    } else {
        terminal::disable_raw_mode()?;
    }
    Ok(())
}

/// Discard any unread input returned by the OSC 11 query.
///
/// # Errors
///
/// This function will return an error if Rust has decided that the "terminal" is not a terminal.
// Helper function to discard extra characters
fn clear_stdin() -> Result<(), Box<dyn std::error::Error>> {
    while poll(Duration::from_millis(10))? {
        if let Event::Key(c) = read()? {
            // Discard the input by simply reading it
            debug!("discarding char{c:x?}\r");
        }
    }
    Ok(())
}

/// Seems to be for Rxvt terminal emulator only.
fn from_env_colorfgbg() -> Result<Rgb, Error> {
    let var = env::var("COLORFGBG").map_err(|_| Error::Unsupported)?;
    let fgbg: Vec<_> = var.split(";").collect();
    let bg = fgbg.get(1).ok_or(Error::Unsupported)?;
    let bg = u8::from_str_radix(bg, 10).map_err(|_| Error::Parse(String::from(var)))?;

    // rxvt default color table
    #[allow(clippy::match_same_arms)]
    let (r, g, b) = match bg {
        // black
        0 => (0, 0, 0),
        // red
        1 => (205, 0, 0),
        // green
        2 => (0, 205, 0),
        // yellow
        3 => (205, 205, 0),
        // blue
        4 => (0, 0, 238),
        // magenta
        5 => (205, 0, 205),

        // cyan
        6 => (0, 205, 205),
        // white
        7 => (229, 229, 229),
        // bright black
        8 => (127, 127, 127),
        // bright red
        9 => (255, 0, 0),
        // bright green
        10 => (0, 255, 0),
        // bright yellow
        11 => (255, 255, 0),
        // bright blue
        12 => (92, 92, 255),
        // bright magenta
        13 => (255, 0, 255),
        // bright cyan
        14 => (0, 255, 255),

        // bright white
        15 => (255, 255, 255),
        _ => (0, 0, 0),
    };

    Ok(Rgb {
        r: r * 256,
        g: g * 256,
        b: b * 256,
    })
}

fn xterm_latency(timeout: Duration) -> Result<Duration, Error> {
    let query = "\x1b[5n";
    let mut stderr = io::stderr();

    let raw_before = is_raw_mode_enabled()?;

    defer! {
        let is_raw = match is_raw_mode_enabled() {
            Ok(val) => val,
            Err(e) => {
                debug!("Failed to check raw mode status: {:?}\r", e);
                return;
            }
        };

        if is_raw == raw_before {
            debug!("Raw mode status unchanged from raw={raw_before}.\r");
        } else if let Err(e) = restore_raw_status(raw_before) {
            debug!("Failed to restore raw mode: {e:?} to raw={raw_before}\r");
        } else {
            debug!("Raw mode restored to previous state (raw={raw_before}).\r");
        }

        if let Err(e) = clear_stdin() {
            debug!("Failed to clear stdin: {e:?}\r");
        } else {
            debug!("Cleared any excess from stdin.\r");
        }
    }

    if !raw_before {
        terminal::enable_raw_mode()?;
    }

    // Send the query
    stderr.write_all(query.as_bytes())?;
    stderr.flush()?;

    let start_time = Instant::now();

    // Enter raw mode to capture input
    terminal::enable_raw_mode()?;
    let mut stdin = io::stdin();
    let mut response = String::new();

    // Main loop to capture response
    loop {
        // Check for timeout
        if start_time.elapsed() > timeout {
            terminal::disable_raw_mode()?; // Clean up raw mode
            return Err(io::Error::new(io::ErrorKind::TimedOut, "timeout 4").into());
        }

        // Non-blocking read attempt from stdin
        let mut buffer = [0u8; 1];
        if stdin.read(&mut buffer).is_ok() {
            response.push(buffer[0] as char);

            // End the loop once we detect the 'n' character
            if response.ends_with('n') {
                let elapsed = start_time.elapsed();
                debug!("Latency full response: [{response:x?}]\r");
                // debug!("Elapsed time: {elapsed:?}\r");

                return Ok(elapsed);
            }
        }
    }
}

fn decode_x11_color(s: &str) -> Result<(u16, u16, u16), Error> {
    fn decode_hex(s: &str) -> Result<u16, Error> {
        let len = s.len() as u32;
        let mut ret = u16::from_str_radix(s, 16).map_err(|_| Error::Parse(String::from(s)))?;
        ret = ret << ((4 - len) * 4);
        Ok(ret)
    }

    let rgb: Vec<_> = s.split('/').collect();

    let r = rgb.get(0).ok_or_else(|| Error::Parse(String::from(s)))?;
    let g = rgb.get(1).ok_or_else(|| Error::Parse(String::from(s)))?;
    let b = rgb.get(2).ok_or_else(|| Error::Parse(String::from(s)))?;
    let r = decode_hex(r)?;
    let g = decode_hex(g)?;
    let b = decode_hex(b)?;

    Ok((r, g, b))
}

/// Try to determine the background colour from the legacy Windows Console interface.
/// Unfortunately, unless the colour was explicitly set by that interface, it will
/// just return the default of rgb(0,0,0). This renders it effectively useless for
/// modern Windows.
///
/// # Errors
///
/// This function will bubble up any errors returned by the Windows API.
#[cfg(target_os = "windows")]
fn from_winapi() -> Result<Rgb, Error> {
    debug!("In from_winapi()\r");
    let info = unsafe {
        let handle = winapi::um::processenv::GetStdHandle(winapi::um::winbase::STD_OUTPUT_HANDLE);
        let mut info: wincon::CONSOLE_SCREEN_BUFFER_INFO = Default::default();
        wincon::GetConsoleScreenBufferInfo(handle, &mut info);
        info
    };

    debug!("info.wAttributes={:x?}\r", info.wAttributes);

    let r = (wincon::BACKGROUND_RED & info.wAttributes) != 0;
    let g = (wincon::BACKGROUND_GREEN & info.wAttributes) != 0;
    let b = (wincon::BACKGROUND_BLUE & info.wAttributes) != 0;
    let i = (wincon::BACKGROUND_INTENSITY & info.wAttributes) != 0;

    let r: u8 = r as u8;
    let g: u8 = g as u8;
    let b: u8 = b as u8;
    let i: u8 = i as u8;

    let (r, g, b) = match (r, g, b, i) {
        (0, 0, 0, 0) => (0, 0, 0),
        (1, 0, 0, 0) => (128, 0, 0),
        (0, 1, 0, 0) => (0, 128, 0),
        (1, 1, 0, 0) => (128, 128, 0),
        (0, 0, 1, 0) => (0, 0, 128),
        (1, 0, 1, 0) => (128, 0, 128),
        (0, 1, 1, 0) => (0, 128, 128),
        (1, 1, 1, 0) => (192, 192, 192),
        (0, 0, 0, 1) => (128, 128, 128),
        (1, 0, 0, 1) => (255, 0, 0),
        (0, 1, 0, 1) => (0, 255, 0),
        (1, 1, 0, 1) => (255, 255, 0),
        (0, 0, 1, 1) => (0, 0, 255),
        (1, 0, 1, 1) => (255, 0, 255),
        (0, 1, 1, 1) => (0, 255, 255),
        (1, 1, 1, 1) => (255, 255, 255),
        _ => unreachable!(),
    };

    Ok(Rgb {
        r: r * 256,
        g: g * 256,
        b: b * 256,
    })
}

#[cfg(test)]
mod tests {
    use super::*;
    use crossterm::event::{Event, KeyEvent};
    use either::Either;
    use mockall::mock;
    use std::{
        io::{self, Write},
        iter::{self, Cloned},
        slice::Iter,
        sync::{Arc, Mutex},
        thread::sleep,
        time::Duration,
    };

    // Xterm expected query
    const ESC_OSC_QUERY: &[u8; 8] = b"\x1b]11;?\x1b\\";

    // Base constant response for successful RGB parsing.
    const RGB_RESPONSE: &[Event] = &[
        Event::Key(KeyEvent::new(KeyCode::Char(']'), KeyModifiers::ALT)),
        Event::Key(KeyEvent::new(KeyCode::Char('1'), KeyModifiers::NONE)),
        Event::Key(KeyEvent::new(KeyCode::Char('1'), KeyModifiers::NONE)),
        Event::Key(KeyEvent::new(KeyCode::Char(';'), KeyModifiers::NONE)),
        Event::Key(KeyEvent::new(KeyCode::Char('r'), KeyModifiers::NONE)),
        Event::Key(KeyEvent::new(KeyCode::Char('g'), KeyModifiers::NONE)),
        Event::Key(KeyEvent::new(KeyCode::Char('b'), KeyModifiers::NONE)),
        Event::Key(KeyEvent::new(KeyCode::Char(':'), KeyModifiers::NONE)),
        Event::Key(KeyEvent::new(KeyCode::Char('f'), KeyModifiers::NONE)),
        Event::Key(KeyEvent::new(KeyCode::Char('f'), KeyModifiers::NONE)),
        Event::Key(KeyEvent::new(KeyCode::Char('/'), KeyModifiers::NONE)),
        Event::Key(KeyEvent::new(KeyCode::Char('c'), KeyModifiers::NONE)),
        Event::Key(KeyEvent::new(KeyCode::Char('c'), KeyModifiers::NONE)),
        Event::Key(KeyEvent::new(KeyCode::Char('/'), KeyModifiers::NONE)),
        Event::Key(KeyEvent::new(KeyCode::Char('9'), KeyModifiers::NONE)),
        Event::Key(KeyEvent::new(KeyCode::Char('9'), KeyModifiers::NONE)),
        // Event::Key(KeyEvent::new(KeyCode::Char('\\'), KeyModifiers::ALT)), // ST terminator
    ];

    const RGB_RESPONSE_LEN: usize = RGB_RESPONSE.len();

    // Helper method for setting up and invoking call to query_xterm.
    fn run_query_xterm_test(
        emulate_response: bool,
        num_to_send: usize, // Excluding any terminator
        maybe_terminator: Option<&Event>,
        expected_rgb: Option<(u16, u16, u16)>,
    ) {
        eprintln!("Testing for terminator {maybe_terminator:?}");
        // Set up the mock writer and mock event reader
        let mut mock_writer = MockWriter::new();
        let mut mock_event_reader = MockEventReader::new();

        // Expect the query write once with the appropriate OSC command
        mock_writer
            .expect_write()
            .withf(move |buf| buf == ESC_OSC_QUERY)
            .times(1)
            .returning(|_| Ok(ESC_OSC_QUERY.len()));

        // Expect flush to be called once, returning Ok
        mock_writer.expect_flush().times(1).returning(|| Ok(()));

        // Shared, thread-safe counter for events
        let event_count = Arc::new(Mutex::new(0));
        let total_events = if emulate_response {
            num_to_send + if maybe_terminator.is_some() { 1 } else { 0 }
        } else {
            0
        };

        // Clone `event_count` so each closure can access the same counter
        let poll_event_count = Arc::clone(&event_count);
        let read_event_count = Arc::clone(&event_count);

        // Mock the behavior of `poll()` using the counter
        mock_event_reader.expect_poll().returning(move |_| {
            let count = poll_event_count.lock().unwrap();
            if *count < total_events {
                Ok(true) // More events to process
            } else {
                Ok(false) // No more events left, stop responding to polling
            }
        });

        let base_iterator = RGB_RESPONSE.iter().cloned();
        let mut response_iter: Either<
            Cloned<Iter<'_, Event>>,
            std::iter::Chain<Cloned<Iter<'_, Event>>, iter::Once<Event>>,
        > = if let Some(terminator) = maybe_terminator {
            Either::Right(base_iterator.chain(iter::once(terminator.clone())))
        } else {
            Either::Left(base_iterator)
        };

        mock_event_reader.expect_read_event().returning(move || {
            let event_count = Arc::clone(&read_event_count);
            let mut count = event_count.lock().unwrap();
            if *count < total_events {
                *count += 1; // Increment the count as we read each event
                             // debug!("\rIn expect_read_event, increasing count to {count}, total_events={total_events}, responding");
                response_iter.next().ok_or_else(|| {
                    // Block here without returning, simulating a "wait" condition
                    sleep(Duration::from_secs(3));
                    io::Error::new(io::ErrorKind::TimedOut, "timeout 2").into()
                })
            } else {
                // debug!("\rIn expect_read_event, count={count}, total_events={total_events}, why are we here?");
                // Block here without returning, simulating a "wait" condition
                sleep(Duration::from_secs(3));
                Err(io::Error::new(io::ErrorKind::TimedOut, "timeout 3").into())
                // Optionally return an error after some time
            }
        });

        // Run the `from_xterm` function and assert the results
        let result = query_xterm(
            Terminal::XtermCompatible,
            Duration::from_secs(1),
            &mock_event_reader,
            &mut mock_writer,
        );

        debug!("result={result:?}\r");

        match expected_rgb {
            Some((r, g, b)) => {
                let rgb = result.expect("Expected successful RGB parsing");
                // let adj_actual_rgb = scale_u16_to_u8(rgb);
                assert_eq!(
                    rgb,
                    Rgb { r, g, b },
                    "RGB values do not match expected for terminator {maybe_terminator:?}",
                );
            }
            None => {
                assert!(result.is_err(), "Expected an error for this scenario");
            }
        }
    }

    // Mock the `Write` trait to use in testing
    mock! {
        #[derive(Debug)]
        Writer {}

        impl Write for Writer {
            fn write(&mut self, buf: &[u8]) -> io::Result<usize>;
            fn flush(&mut self) -> io::Result<()>;
        }
    }

    // Expect response values expressed in 16-bit space
    #[test]
    fn test_query_xterm_with_various_terminators() {
        const TERMINATORS: &[Event] = &[
            Event::Key(KeyEvent::new(
                KeyCode::Char('g'), // BEL equivalent
                KeyModifiers::CONTROL,
            )),
            Event::Key(KeyEvent::new(
                KeyCode::Char(0x07_u8 as char),
                KeyModifiers::NONE,
            )), // Raw BEL
            Event::Key(KeyEvent::new(
                KeyCode::Char(0x09c_u8 as char),
                KeyModifiers::NONE,
            )), // Raw ST
            Event::Key(KeyEvent::new(
                KeyCode::Char(0x5c_u8 as char),
                KeyModifiers::ALT,
            )), // Esc-5c mapped to Alt-5c, equivalent to Alt-\
            Event::Key(KeyEvent::new(
                KeyCode::Char(0x5c_u8 as char),
                KeyModifiers::NONE,
            )), // Esc-5c missing the Esc, equivalent to \
            Event::Key(KeyEvent::new(KeyCode::Char('\\'), KeyModifiers::ALT)), // Esc-\ mapped to Alt-\
            Event::Key(KeyEvent::new(KeyCode::Char('\\'), KeyModifiers::NONE)), // Esc-\ missing the Esc
            Event::Key(KeyEvent::new(KeyCode::Char('x'), KeyModifiers::NONE)), // Represents any unrecognised value, should be corrected on timeout
        ];

        let expected_rgb = Some((0xff * 256, 0xcc * 256, 0x99 * 256));
        for terminator in TERMINATORS {
            run_query_xterm_test(true, RGB_RESPONSE_LEN, Some(terminator), expected_rgb);
        }
    }

    // Expect timeout
    #[test]
    fn test_query_xterm_timeout_no_response() {
        // Test timeout scenario: No response received
        run_query_xterm_test(false, RGB_RESPONSE_LEN, None, None);
    }

    // Expect timeout
    #[test]
    fn test_query_xterm_timeout_incomplete_response_1() {
        // Test timeout scenario: Incomplete response, e.g., missing terminator
        run_query_xterm_test(true, RGB_RESPONSE_LEN - 4, None, None);
    }

    // Expect timeout
    #[test]
    fn test_query_xterm_timeout_incomplete_response_2() {
        // Test timeout scenario: Incomplete response, e.g., missing terminator
        run_query_xterm_test(true, RGB_RESPONSE_LEN - 1, None, None);
    }

    // Expect query_xterm to pick it up and reconstitute the response on timeout check
    #[test]
    fn test_query_xterm_timeout_unterminated_response() {
        // Test timeout scenario: Incomplete response, e.g., missing terminator
        run_query_xterm_test(
            true,
            RGB_RESPONSE_LEN,
            None,
            Some((0xff * 256, 0xcc * 256, 0x99 * 256)),
        );
    }

    #[test]
    fn test_decode_x11_color() {
        let s = "0000/0000/0000";
        assert_eq!((0, 0, 0), decode_x11_color(s).unwrap());

        let s = "1111/2222/3333";
        assert_eq!((0x1111, 0x2222, 0x3333), decode_x11_color(s).unwrap());

        let s = "111/222/333";
        assert_eq!((0x1110, 0x2220, 0x3330), decode_x11_color(s).unwrap());

        let s = "11/22/33";
        assert_eq!((0x1100, 0x2200, 0x3300), decode_x11_color(s).unwrap());

        let s = "1/2/3";
        assert_eq!((0x1000, 0x2000, 0x3000), decode_x11_color(s).unwrap());
    }
}<|MERGE_RESOLUTION|>--- conflicted
+++ resolved
@@ -1,8 +1,4 @@
-<<<<<<< HEAD
-use crossterm::event::{self, poll, read, Event, KeyCode, KeyModifiers};
-=======
 use crossterm::event::{poll, read, Event, KeyCode, KeyModifiers};
->>>>>>> ff265e14
 use crossterm::terminal::{self, is_raw_mode_enabled};
 use log::debug;
 use mockall::automock;
@@ -62,8 +58,6 @@
     Unsupported,
 }
 
-<<<<<<< HEAD
-=======
 /// A trait to allow mocking of the event reader for testing purposes.
 #[automock]
 pub trait EventReader {
@@ -95,7 +89,6 @@
     }
 }
 
->>>>>>> ff265e14
 /// get detected terminal
 #[cfg(not(target_os = "windows"))]
 pub fn terminal() -> Terminal {
@@ -341,11 +334,7 @@
                 return parse_response(rgb_slice, start_time);
             }
             debug!("Failed to capture response\r");
-<<<<<<< HEAD
-            return Err(io::Error::new(io::ErrorKind::TimedOut, "timeout").into());
-=======
             return Err(io::Error::new(io::ErrorKind::TimedOut, "timeout 1").into());
->>>>>>> ff265e14
         }
 
         // Replaced expensive async_std with blocking loop. Terminal normally responds
@@ -355,12 +344,8 @@
             // Read the next event.
             // Replaced stdin read that was consuming legit user input in Windows
             // with non-blocking crossterm read event.
-<<<<<<< HEAD
-            if let Event::Key(key_event) = event::read()? {
-=======
             if let Event::Key(key_event) = event_reader.read_event()? {
                 // debug!("key_event={key_event:#?}\r");
->>>>>>> ff265e14
                 match (key_event.code, key_event.modifiers) {
                     (KeyCode::Char('\\'), KeyModifiers::ALT | KeyModifiers::NONE)   // ST
                     | (KeyCode::Char('g'), KeyModifiers::CONTROL)   // BEL
